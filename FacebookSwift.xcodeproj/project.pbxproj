--- conflicted
+++ resolved
@@ -10,8 +10,6 @@
 		811C5E4D1CFFD4D100E4A925 /* FacebookCore.framework in Frameworks */ = {isa = PBXBuildFile; fileRef = 8115C0D81CFE540D001FF33B /* FacebookCore.framework */; };
 		811C5E561CFFD4F800E4A925 /* FacebookCore.framework in Frameworks */ = {isa = PBXBuildFile; fileRef = 8115C0D81CFE540D001FF33B /* FacebookCore.framework */; };
 		F404971A22443D99005EE2EE /* ServerConfigurationManager.swift in Sources */ = {isa = PBXBuildFile; fileRef = F404971922443D99005EE2EE /* ServerConfigurationManager.swift */; };
-		F404971C22444934005EE2EE /* FakeServerConfigurationManager.swift in Sources */ = {isa = PBXBuildFile; fileRef = F404971B22444934005EE2EE /* FakeServerConfigurationManager.swift */; };
-		F404971E22444EDD005EE2EE /* FakeServerConfigurationProvider.swift in Sources */ = {isa = PBXBuildFile; fileRef = F404971D22444EDD005EE2EE /* FakeServerConfigurationProvider.swift */; };
 		F404972022444F43005EE2EE /* ServerConfiguration.swift in Sources */ = {isa = PBXBuildFile; fileRef = F404971F22444F43005EE2EE /* ServerConfiguration.swift */; };
 		F407393D2231E2340018505A /* GraphRequestQueryItemBuilderTests.swift in Sources */ = {isa = PBXBuildFile; fileRef = F407393C2231E2340018505A /* GraphRequestQueryItemBuilderTests.swift */; };
 		F40739412231E4EB0018505A /* GraphRequestQueryItemBuilder.swift in Sources */ = {isa = PBXBuildFile; fileRef = F40739402231E4EB0018505A /* GraphRequestQueryItemBuilder.swift */; };
@@ -98,12 +96,8 @@
 		F48E7C2A22413BFC00DC9C23 /* BuildFile in Sources */ = {isa = PBXBuildFile; };
 		F49FA47E222880FE0008CAD6 /* FacebookCore.framework in Frameworks */ = {isa = PBXBuildFile; fileRef = 8115C0D81CFE540D001FF33B /* FacebookCore.framework */; };
 		F49FA4902228819E0008CAD6 /* AccessTokenTests.swift in Sources */ = {isa = PBXBuildFile; fileRef = F49FA48F2228819E0008CAD6 /* AccessTokenTests.swift */; };
-<<<<<<< HEAD
-		F4AE427622458B4F00E3B99C /* FakeServerConfigurationProvider.swift in Sources */ = {isa = PBXBuildFile; fileRef = F4AE427522458B4E00E3B99C /* FakeServerConfigurationProvider.swift */; };
-=======
 		F4AE42722245846A00E3B99C /* GraphPathTests.swift in Sources */ = {isa = PBXBuildFile; fileRef = F4AE42712245846A00E3B99C /* GraphPathTests.swift */; };
 		F4AE4274224584F200E3B99C /* GraphPath.swift in Sources */ = {isa = PBXBuildFile; fileRef = F4AE4273224584F200E3B99C /* GraphPath.swift */; };
->>>>>>> 1c245678
 		F4B340012240779D00912F0F /* JSONLoader.swift in Sources */ = {isa = PBXBuildFile; fileRef = F4B340002240779D00912F0F /* JSONLoader.swift */; };
 		F4B8832F22305798000971C9 /* CoreErrorTests.swift in Sources */ = {isa = PBXBuildFile; fileRef = F4B8832B22305791000971C9 /* CoreErrorTests.swift */; };
 		F4B8833022305798000971C9 /* FBErrorTests.swift in Sources */ = {isa = PBXBuildFile; fileRef = F4B8832C22305791000971C9 /* FBErrorTests.swift */; };
@@ -123,6 +117,8 @@
 		F4C32DA5223DA13E00FF1F86 /* RemoteErrorConfigurationEntryList+Extensions.swift in Sources */ = {isa = PBXBuildFile; fileRef = F4C32DA2223DA13E00FF1F86 /* RemoteErrorConfigurationEntryList+Extensions.swift */; };
 		F4C32DA6223DA13E00FF1F86 /* RemoteErrorConfigurationEntry+Extensions.swift in Sources */ = {isa = PBXBuildFile; fileRef = F4C32DA3223DA13E00FF1F86 /* RemoteErrorConfigurationEntry+Extensions.swift */; };
 		F4C32DAC2240288800FF1F86 /* DefaultErrorConfigurationTests.swift in Sources */ = {isa = PBXBuildFile; fileRef = F4C32DAB2240288800FF1F86 /* DefaultErrorConfigurationTests.swift */; };
+		F4D5DADF2245B0510014C14D /* FakeServerConfigurationProvider.swift in Sources */ = {isa = PBXBuildFile; fileRef = F404971D22444EDD005EE2EE /* FakeServerConfigurationProvider.swift */; };
+		F4D5DAE12245B0D30014C14D /* FakeServerConfigurationManager.swift in Sources */ = {isa = PBXBuildFile; fileRef = F4D5DAE02245B0D30014C14D /* FakeServerConfigurationManager.swift */; };
 		F4E1A9E922416F2200503354 /* RemoteErrorConfigurationEntryList.swift in Sources */ = {isa = PBXBuildFile; fileRef = F4E1A9E322416F2200503354 /* RemoteErrorConfigurationEntryList.swift */; };
 		F4E1A9EA22416F2200503354 /* DefaultErrorStrings.swift in Sources */ = {isa = PBXBuildFile; fileRef = F4E1A9E422416F2200503354 /* DefaultErrorStrings.swift */; };
 		F4E1A9EB22416F2200503354 /* ErrorConfigurationEntry.swift in Sources */ = {isa = PBXBuildFile; fileRef = F4E1A9E522416F2200503354 /* ErrorConfigurationEntry.swift */; };
@@ -180,7 +176,6 @@
 		81654DD51D356E9A006401F1 /* Release.xcconfig */ = {isa = PBXFileReference; lastKnownFileType = text.xcconfig; path = Release.xcconfig; sourceTree = "<group>"; };
 		81654DD61D356E9A006401F1 /* Warnings.xcconfig */ = {isa = PBXFileReference; lastKnownFileType = text.xcconfig; path = Warnings.xcconfig; sourceTree = "<group>"; };
 		F404971922443D99005EE2EE /* ServerConfigurationManager.swift */ = {isa = PBXFileReference; lastKnownFileType = sourcecode.swift; path = ServerConfigurationManager.swift; sourceTree = "<group>"; };
-		F404971B22444934005EE2EE /* FakeServerConfigurationManager.swift */ = {isa = PBXFileReference; lastKnownFileType = sourcecode.swift; path = FakeServerConfigurationManager.swift; sourceTree = "<group>"; };
 		F404971D22444EDD005EE2EE /* FakeServerConfigurationProvider.swift */ = {isa = PBXFileReference; lastKnownFileType = sourcecode.swift; path = FakeServerConfigurationProvider.swift; sourceTree = "<group>"; };
 		F404971F22444F43005EE2EE /* ServerConfiguration.swift */ = {isa = PBXFileReference; lastKnownFileType = sourcecode.swift; path = ServerConfiguration.swift; sourceTree = "<group>"; };
 		F407393C2231E2340018505A /* GraphRequestQueryItemBuilderTests.swift */ = {isa = PBXFileReference; lastKnownFileType = sourcecode.swift; path = GraphRequestQueryItemBuilderTests.swift; sourceTree = "<group>"; };
@@ -269,12 +264,8 @@
 		F49FA47D222880FE0008CAD6 /* Info.plist */ = {isa = PBXFileReference; lastKnownFileType = text.plist.xml; path = Info.plist; sourceTree = "<group>"; };
 		F49FA48F2228819E0008CAD6 /* AccessTokenTests.swift */ = {isa = PBXFileReference; lastKnownFileType = sourcecode.swift; path = AccessTokenTests.swift; sourceTree = "<group>"; };
 		F49FA4A0222896310008CAD6 /* FacebookCoreTests.xcconfig */ = {isa = PBXFileReference; fileEncoding = 4; lastKnownFileType = text.xcconfig; path = FacebookCoreTests.xcconfig; sourceTree = "<group>"; };
-<<<<<<< HEAD
-		F4AE427522458B4E00E3B99C /* FakeServerConfigurationProvider.swift */ = {isa = PBXFileReference; fileEncoding = 4; lastKnownFileType = sourcecode.swift; path = FakeServerConfigurationProvider.swift; sourceTree = "<group>"; };
-=======
 		F4AE42712245846A00E3B99C /* GraphPathTests.swift */ = {isa = PBXFileReference; lastKnownFileType = sourcecode.swift; path = GraphPathTests.swift; sourceTree = "<group>"; };
 		F4AE4273224584F200E3B99C /* GraphPath.swift */ = {isa = PBXFileReference; lastKnownFileType = sourcecode.swift; path = GraphPath.swift; sourceTree = "<group>"; };
->>>>>>> 1c245678
 		F4B340002240779D00912F0F /* JSONLoader.swift */ = {isa = PBXFileReference; lastKnownFileType = sourcecode.swift; path = JSONLoader.swift; sourceTree = "<group>"; };
 		F4B8832B22305791000971C9 /* CoreErrorTests.swift */ = {isa = PBXFileReference; fileEncoding = 4; lastKnownFileType = sourcecode.swift; path = CoreErrorTests.swift; sourceTree = "<group>"; };
 		F4B8832C22305791000971C9 /* FBErrorTests.swift */ = {isa = PBXFileReference; fileEncoding = 4; lastKnownFileType = sourcecode.swift; path = FBErrorTests.swift; sourceTree = "<group>"; };
@@ -293,6 +284,7 @@
 		F4C32DA2223DA13E00FF1F86 /* RemoteErrorConfigurationEntryList+Extensions.swift */ = {isa = PBXFileReference; fileEncoding = 4; lastKnownFileType = sourcecode.swift; path = "RemoteErrorConfigurationEntryList+Extensions.swift"; sourceTree = "<group>"; };
 		F4C32DA3223DA13E00FF1F86 /* RemoteErrorConfigurationEntry+Extensions.swift */ = {isa = PBXFileReference; fileEncoding = 4; lastKnownFileType = sourcecode.swift; path = "RemoteErrorConfigurationEntry+Extensions.swift"; sourceTree = "<group>"; };
 		F4C32DAB2240288800FF1F86 /* DefaultErrorConfigurationTests.swift */ = {isa = PBXFileReference; lastKnownFileType = sourcecode.swift; path = DefaultErrorConfigurationTests.swift; sourceTree = "<group>"; };
+		F4D5DAE02245B0D30014C14D /* FakeServerConfigurationManager.swift */ = {isa = PBXFileReference; fileEncoding = 4; lastKnownFileType = sourcecode.swift; path = FakeServerConfigurationManager.swift; sourceTree = "<group>"; };
 		F4E1A9E322416F2200503354 /* RemoteErrorConfigurationEntryList.swift */ = {isa = PBXFileReference; fileEncoding = 4; lastKnownFileType = sourcecode.swift; path = RemoteErrorConfigurationEntryList.swift; sourceTree = "<group>"; };
 		F4E1A9E422416F2200503354 /* DefaultErrorStrings.swift */ = {isa = PBXFileReference; fileEncoding = 4; lastKnownFileType = sourcecode.swift; path = DefaultErrorStrings.swift; sourceTree = "<group>"; };
 		F4E1A9E522416F2200503354 /* ErrorConfigurationEntry.swift */ = {isa = PBXFileReference; fileEncoding = 4; lastKnownFileType = sourcecode.swift; path = ErrorConfigurationEntry.swift; sourceTree = "<group>"; };
@@ -397,6 +389,7 @@
 				F4C32D83223D98D300FF1F86 /* EmptyDecodable.swift */,
 				F47AB340222F4F0B004A854F /* GraphApiDebugParameter.swift */,
 				F44DB6B8222B07740083506E /* GraphConnectionProvider.swift */,
+				F4AE4273224584F200E3B99C /* GraphPath.swift */,
 				F4FC87B0222ED532003A8F29 /* GraphRequest.swift */,
 				F432E9F722370B32007D3A34 /* GraphRequestConnecting.swift */,
 				F44DB6B6222B07050083506E /* GraphRequestConnection.swift */,
@@ -411,12 +404,8 @@
 				F48A749E2239A3C7007192F6 /* Localizable.swift */,
 				F4144A11222DB16C00CB83E0 /* Permission.swift */,
 				F432E9FB22370C9C007D3A34 /* SessionProvider.swift */,
-<<<<<<< HEAD
 				F4FE00CD2242C2DA00AB21BF /* TimeUtility.swift */,
 				F44715192242DBEE0013495F /* URLSessionTaskProxy.swift */,
-=======
-				F4AE4273224584F200E3B99C /* GraphPath.swift */,
->>>>>>> 1c245678
 			);
 			path = Core;
 			sourceTree = "<group>";
@@ -511,8 +500,7 @@
 				F47056D82232CEEF00BE526B /* FakeLogger.swift */,
 				F44DB6A42229CFFC0083506E /* FakeNotificationCenter.swift */,
 				F447152C22440CA70013495F /* FakeProcessInfo.swift */,
-				F404971B22444934005EE2EE /* FakeServerConfigurationManager.swift */,
-				F4AE427522458B4E00E3B99C /* FakeServerConfigurationProvider.swift */,
+				F4D5DAE02245B0D30014C14D /* FakeServerConfigurationManager.swift */,
 				F404971D22444EDD005EE2EE /* FakeServerConfigurationProvider.swift */,
 				F447153122440EB60013495F /* FakeSession.swift */,
 				F447153322440EE50013495F /* FakeSessionDataTask.swift */,
@@ -582,6 +570,7 @@
 				F4B8832C22305791000971C9 /* FBErrorTests.swift */,
 				F47AB33E222F4394004A854F /* GraphApiDebugParameterTests.swift */,
 				F45734CE222D892A001F806A /* GraphConnectionProviderTests.swift */,
+				F4AE42712245846A00E3B99C /* GraphPathTests.swift */,
 				F480D90E2236DD79001AB8D3 /* GraphRequestConnectionConfigurationTests.swift */,
 				F480D90622347F89001AB8D3 /* GraphRequestConnectionDelegateTests.swift */,
 				F480D9122236ED35001AB8D3 /* GraphRequestConnectionErrorTests.swift */,
@@ -602,12 +591,8 @@
 				F4C32D9A223D999600FF1F86 /* RemoteErrorConfigurationDecodingErrorTests.swift */,
 				F4225DE0223F2CC800F4DCFE /* RemoteErrorConfigurationEntryListTests.swift */,
 				F4C32D95223D990400FF1F86 /* RemoteErrorConfigurationEntryTests.swift */,
-<<<<<<< HEAD
 				F447151B2242FDD80013495F /* URLSessionTaskProxyConfigurationTests.swift */,
 				F44715142242D8440013495F /* URLSessionTaskProxyTests.swift */,
-=======
-				F4AE42712245846A00E3B99C /* GraphPathTests.swift */,
->>>>>>> 1c245678
 			);
 			path = FacebookCoreTests;
 			sourceTree = "<group>";
@@ -1003,8 +988,7 @@
 				F48E7C2A22413BFC00DC9C23 /* BuildFile in Sources */,
 				F480D90F2236DD79001AB8D3 /* GraphRequestConnectionConfigurationTests.swift in Sources */,
 				F4C32D97223D990A00FF1F86 /* SampleLocalizedStrings.swift in Sources */,
-				F404971C22444934005EE2EE /* FakeServerConfigurationManager.swift in Sources */,
-				F4AE427622458B4F00E3B99C /* FakeServerConfigurationProvider.swift in Sources */,
+				F4D5DADF2245B0510014C14D /* FakeServerConfigurationProvider.swift in Sources */,
 				F447152E22440CD30013495F /* FakeProcessInfo.swift in Sources */,
 				F44715232243E3FF0013495F /* DeveloperErrorStringsTests.swift in Sources */,
 				F4C32DAC2240288800FF1F86 /* DefaultErrorConfigurationTests.swift in Sources */,
@@ -1016,13 +1000,13 @@
 				F4C32DA6223DA13E00FF1F86 /* RemoteErrorConfigurationEntry+Extensions.swift in Sources */,
 				F44DB6BF222B10040083506E /* FakeGraphConnectionProvider.swift in Sources */,
 				F480D9132236ED35001AB8D3 /* GraphRequestConnectionErrorTests.swift in Sources */,
+				F4D5DAE12245B0D30014C14D /* FakeServerConfigurationManager.swift in Sources */,
 				F44DB6AD222AF53B0083506E /* AccessTokenFixtures.swift in Sources */,
 				F4B340012240779D00912F0F /* JSONLoader.swift in Sources */,
 				F45734CF222D892A001F806A /* GraphConnectionProviderTests.swift in Sources */,
 				F42687C62230774F00A62C2E /* GraphRequestTests.swift in Sources */,
 				F409967522299BE200F23464 /* AccessTokenWalletTests.swift in Sources */,
 				F45734D7222D9535001F806A /* InternalUtilityTests.swift in Sources */,
-				F404971E22444EDD005EE2EE /* FakeServerConfigurationProvider.swift in Sources */,
 				F44715152242D8440013495F /* URLSessionTaskProxyTests.swift in Sources */,
 				F480D90D2236B12C001AB8D3 /* FakeGraphRequestConnectionDelegate.swift in Sources */,
 				F45734D3222D941D001F806A /* GraphRequestConnectionTests.swift in Sources */,
