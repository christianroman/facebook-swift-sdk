--- conflicted
+++ resolved
@@ -11,13 +11,8 @@
 		811C5E561CFFD4F800E4A925 /* FacebookCore.framework in Frameworks */ = {isa = PBXBuildFile; fileRef = 8115C0D81CFE540D001FF33B /* FacebookCore.framework */; };
 		F404971A22443D99005EE2EE /* ServerConfigurationManager.swift in Sources */ = {isa = PBXBuildFile; fileRef = F404971922443D99005EE2EE /* ServerConfigurationManager.swift */; };
 		F404971C22444934005EE2EE /* FakeServerConfigurationManager.swift in Sources */ = {isa = PBXBuildFile; fileRef = F404971B22444934005EE2EE /* FakeServerConfigurationManager.swift */; };
-<<<<<<< HEAD
-		F404972022444F43005EE2EE /* ServerConfiguration.swift in Sources */ = {isa = PBXBuildFile; fileRef = F404971F22444F43005EE2EE /* ServerConfiguration.swift */; };
-=======
 		F404971E22444EDD005EE2EE /* FakeServerConfigurationProvider.swift in Sources */ = {isa = PBXBuildFile; fileRef = F404971D22444EDD005EE2EE /* FakeServerConfigurationProvider.swift */; };
 		F404972022444F43005EE2EE /* ServerConfiguration.swift in Sources */ = {isa = PBXBuildFile; fileRef = F404971F22444F43005EE2EE /* ServerConfiguration.swift */; };
-		F404972222444F64005EE2EE /* ErrorConfiguration.swift in Sources */ = {isa = PBXBuildFile; fileRef = F404972122444F64005EE2EE /* ErrorConfiguration.swift */; };
->>>>>>> e4ee5b57
 		F407393D2231E2340018505A /* GraphRequestQueryItemBuilderTests.swift in Sources */ = {isa = PBXBuildFile; fileRef = F407393C2231E2340018505A /* GraphRequestQueryItemBuilderTests.swift */; };
 		F40739412231E4EB0018505A /* GraphRequestQueryItemBuilder.swift in Sources */ = {isa = PBXBuildFile; fileRef = F40739402231E4EB0018505A /* GraphRequestQueryItemBuilder.swift */; };
 		F408BE9F223981950068D24A /* GraphRequestSerializer.swift in Sources */ = {isa = PBXBuildFile; fileRef = F408BE9E223981950068D24A /* GraphRequestSerializer.swift */; };
@@ -100,7 +95,7 @@
 		F48A74A12239B4E0007192F6 /* LocalizedStringValidation.swift in Sources */ = {isa = PBXBuildFile; fileRef = F48A74A02239B4E0007192F6 /* LocalizedStringValidation.swift */; };
 		F48A74B12239B81B007192F6 /* DefaultErrorStringTests.swift in Sources */ = {isa = PBXBuildFile; fileRef = F48A74B02239B81B007192F6 /* DefaultErrorStringTests.swift */; };
 		F48A74B52239BE66007192F6 /* LocalizableStrings.strings in Resources */ = {isa = PBXBuildFile; fileRef = F48A74B42239BE66007192F6 /* LocalizableStrings.strings */; };
-		F48E7C2A22413BFC00DC9C23 /* (null) in Sources */ = {isa = PBXBuildFile; };
+		F48E7C2A22413BFC00DC9C23 /* BuildFile in Sources */ = {isa = PBXBuildFile; };
 		F49FA47E222880FE0008CAD6 /* FacebookCore.framework in Frameworks */ = {isa = PBXBuildFile; fileRef = 8115C0D81CFE540D001FF33B /* FacebookCore.framework */; };
 		F49FA4902228819E0008CAD6 /* AccessTokenTests.swift in Sources */ = {isa = PBXBuildFile; fileRef = F49FA48F2228819E0008CAD6 /* AccessTokenTests.swift */; };
 		F4AE427622458B4F00E3B99C /* FakeServerConfigurationProvider.swift in Sources */ = {isa = PBXBuildFile; fileRef = F4AE427522458B4E00E3B99C /* FakeServerConfigurationProvider.swift */; };
@@ -111,7 +106,7 @@
 		F4BEDA5A224141B1004F2C7E /* validRemoteErrorConfigurationList.json in Resources */ = {isa = PBXBuildFile; fileRef = F4BEDA5622414078004F2C7E /* validRemoteErrorConfigurationList.json */; };
 		F4C32D88223D98D400FF1F86 /* FacebookCoreTests.xcconfig in Resources */ = {isa = PBXBuildFile; fileRef = F4C32D82223D98D300FF1F86 /* FacebookCoreTests.xcconfig */; };
 		F4C32D89223D98D400FF1F86 /* EmptyDecodable.swift in Sources */ = {isa = PBXBuildFile; fileRef = F4C32D83223D98D300FF1F86 /* EmptyDecodable.swift */; };
-		F4C32D8C223D98D400FF1F86 /* (null) in Sources */ = {isa = PBXBuildFile; };
+		F4C32D8C223D98D400FF1F86 /* BuildFile in Sources */ = {isa = PBXBuildFile; };
 		F4C32D96223D990400FF1F86 /* RemoteErrorConfigurationEntryTests.swift in Sources */ = {isa = PBXBuildFile; fileRef = F4C32D95223D990400FF1F86 /* RemoteErrorConfigurationEntryTests.swift */; };
 		F4C32D97223D990A00FF1F86 /* SampleLocalizedStrings.swift in Sources */ = {isa = PBXBuildFile; fileRef = F4C32D8F223D98F100FF1F86 /* SampleLocalizedStrings.swift */; };
 		F4C32D98223D990A00FF1F86 /* SampleRawRemoteConfiguration.swift in Sources */ = {isa = PBXBuildFile; fileRef = F4C32D90223D98F100FF1F86 /* SampleRawRemoteConfiguration.swift */; };
@@ -181,14 +176,8 @@
 		81654DD61D356E9A006401F1 /* Warnings.xcconfig */ = {isa = PBXFileReference; lastKnownFileType = text.xcconfig; path = Warnings.xcconfig; sourceTree = "<group>"; };
 		F404971922443D99005EE2EE /* ServerConfigurationManager.swift */ = {isa = PBXFileReference; lastKnownFileType = sourcecode.swift; path = ServerConfigurationManager.swift; sourceTree = "<group>"; };
 		F404971B22444934005EE2EE /* FakeServerConfigurationManager.swift */ = {isa = PBXFileReference; lastKnownFileType = sourcecode.swift; path = FakeServerConfigurationManager.swift; sourceTree = "<group>"; };
-<<<<<<< HEAD
-		F404971F22444F43005EE2EE /* ServerConfiguration.swift */ = {isa = PBXFileReference; lastKnownFileType = sourcecode.swift; path = ServerConfiguration.swift; sourceTree = "<group>"; };
-=======
-		F404971D22444EDD005EE2EE /* FakeServerConfigurationProvider.swift */ = {isa = PBXFileReference; lastKnownFileType = sourcecode.swift; name = FakeServerConfigurationProvider.swift; path = Sources/FacebookCoreTests/FakeServerConfigurationProvider.swift; sourceTree = SOURCE_ROOT; };
 		F404971D22444EDD005EE2EE /* FakeServerConfigurationProvider.swift */ = {isa = PBXFileReference; lastKnownFileType = sourcecode.swift; path = FakeServerConfigurationProvider.swift; sourceTree = "<group>"; };
 		F404971F22444F43005EE2EE /* ServerConfiguration.swift */ = {isa = PBXFileReference; lastKnownFileType = sourcecode.swift; path = ServerConfiguration.swift; sourceTree = "<group>"; };
-		F404972122444F64005EE2EE /* ErrorConfiguration.swift */ = {isa = PBXFileReference; lastKnownFileType = sourcecode.swift; path = ErrorConfiguration.swift; sourceTree = "<group>"; };
->>>>>>> e4ee5b57
 		F407393C2231E2340018505A /* GraphRequestQueryItemBuilderTests.swift */ = {isa = PBXFileReference; lastKnownFileType = sourcecode.swift; path = GraphRequestQueryItemBuilderTests.swift; sourceTree = "<group>"; };
 		F40739402231E4EB0018505A /* GraphRequestQueryItemBuilder.swift */ = {isa = PBXFileReference; lastKnownFileType = sourcecode.swift; path = GraphRequestQueryItemBuilder.swift; sourceTree = "<group>"; };
 		F408BE9E223981950068D24A /* GraphRequestSerializer.swift */ = {isa = PBXFileReference; fileEncoding = 4; lastKnownFileType = sourcecode.swift; path = GraphRequestSerializer.swift; sourceTree = "<group>"; };
@@ -491,10 +480,6 @@
 			isa = PBXGroup;
 			children = (
 				F44715202243E2910013495F /* DeveloperErrorStrings.swift */,
-<<<<<<< HEAD
-=======
-				F48A74AD2239B794007192F6 /* ErrorRecoveryStrings.swift */,
->>>>>>> e4ee5b57
 			);
 			path = "String Constants";
 			sourceTree = "<group>";
@@ -513,19 +498,14 @@
 				F44DB6A42229CFFC0083506E /* FakeNotificationCenter.swift */,
 				F447152C22440CA70013495F /* FakeProcessInfo.swift */,
 				F404971B22444934005EE2EE /* FakeServerConfigurationManager.swift */,
-<<<<<<< HEAD
 				F4AE427522458B4E00E3B99C /* FakeServerConfigurationProvider.swift */,
-=======
 				F404971D22444EDD005EE2EE /* FakeServerConfigurationProvider.swift */,
->>>>>>> e4ee5b57
 				F447153122440EB60013495F /* FakeSession.swift */,
 				F447153322440EE50013495F /* FakeSessionDataTask.swift */,
 				F480D9102236E1F7001AB8D3 /* FakeSessionProvider.swift */,
 				F44DB6A22229C6B60083506E /* FakeSettings.swift */,
 				F4B340002240779D00912F0F /* JSONLoader.swift */,
 				F48A74A02239B4E0007192F6 /* LocalizedStringValidation.swift */,
-				F404971B22444934005EE2EE /* FakeServerConfigurationManager.swift */,
-				F404971D22444EDD005EE2EE /* FakeServerConfigurationProvider.swift */,
 			);
 			path = Helpers;
 			sourceTree = "<group>";
@@ -542,10 +522,6 @@
 				F404971F22444F43005EE2EE /* ServerConfiguration.swift */,
 				F404971922443D99005EE2EE /* ServerConfigurationManager.swift */,
 				F44DB69A2229B37F0083506E /* Settings.swift */,
-				F404971922443D99005EE2EE /* ServerConfigurationManager.swift */,
-				F404971F22444F43005EE2EE /* ServerConfiguration.swift */,
-				F404971922443D99005EE2EE /* ServerConfigurationManager.swift */,
-				F404972122444F64005EE2EE /* ErrorConfiguration.swift */,
 			);
 			path = "Needs Conversion";
 			sourceTree = "<group>";
@@ -938,17 +914,11 @@
 				F44DB6B9222B07740083506E /* GraphConnectionProvider.swift in Sources */,
 				F44DB69D2229B4420083506E /* AccessTokenCaching.swift in Sources */,
 				F4FE00CE2242C2DA00AB21BF /* TimeUtility.swift in Sources */,
-<<<<<<< HEAD
-=======
-				F48A74AF2239B798007192F6 /* ErrorRecoveryStrings.swift in Sources */,
-				F47852A2222DC6C200A4269C /* FBError.swift in Sources */,
->>>>>>> e4ee5b57
 				F432E9FA22370C07007D3A34 /* URLSession+Extensions.swift in Sources */,
 				F432E9F822370B32007D3A34 /* GraphRequestConnecting.swift in Sources */,
 				F408BEB62239893F0068D24A /* GraphRequestErrorCategory.swift in Sources */,
-				F404972222444F64005EE2EE /* ErrorConfiguration.swift in Sources */,
 				F47853C1222DCF8600A4269C /* CoreError.swift in Sources */,
-				F4C32D8C223D98D400FF1F86 /* (null) in Sources */,
+				F4C32D8C223D98D400FF1F86 /* BuildFile in Sources */,
 				F432E9F42236FA53007D3A34 /* GraphRequestMetadata.swift in Sources */,
 				F4E1A9EE22416F2200503354 /* RemoteErrorConfigurationEntry.swift in Sources */,
 				F409967322289D3000F23464 /* AccessToken.swift in Sources */,
@@ -1010,14 +980,11 @@
 				F4C32D9B223D999600FF1F86 /* RemoteErrorConfigurationDecodingErrorTests.swift in Sources */,
 				F480D90722347F89001AB8D3 /* GraphRequestConnectionDelegateTests.swift in Sources */,
 				F480D9112236E1F7001AB8D3 /* FakeSessionProvider.swift in Sources */,
-				F48E7C2A22413BFC00DC9C23 /* (null) in Sources */,
+				F48E7C2A22413BFC00DC9C23 /* BuildFile in Sources */,
 				F480D90F2236DD79001AB8D3 /* GraphRequestConnectionConfigurationTests.swift in Sources */,
 				F4C32D97223D990A00FF1F86 /* SampleLocalizedStrings.swift in Sources */,
 				F404971C22444934005EE2EE /* FakeServerConfigurationManager.swift in Sources */,
-<<<<<<< HEAD
 				F4AE427622458B4F00E3B99C /* FakeServerConfigurationProvider.swift in Sources */,
-=======
->>>>>>> e4ee5b57
 				F447152E22440CD30013495F /* FakeProcessInfo.swift in Sources */,
 				F44715232243E3FF0013495F /* DeveloperErrorStringsTests.swift in Sources */,
 				F4C32DAC2240288800FF1F86 /* DefaultErrorConfigurationTests.swift in Sources */,
@@ -1035,10 +1002,7 @@
 				F42687C62230774F00A62C2E /* GraphRequestTests.swift in Sources */,
 				F409967522299BE200F23464 /* AccessTokenWalletTests.swift in Sources */,
 				F45734D7222D9535001F806A /* InternalUtilityTests.swift in Sources */,
-<<<<<<< HEAD
-=======
 				F404971E22444EDD005EE2EE /* FakeServerConfigurationProvider.swift in Sources */,
->>>>>>> e4ee5b57
 				F44715152242D8440013495F /* URLSessionTaskProxyTests.swift in Sources */,
 				F480D90D2236B12C001AB8D3 /* FakeGraphRequestConnectionDelegate.swift in Sources */,
 				F45734D3222D941D001F806A /* GraphRequestConnectionTests.swift in Sources */,
