--- conflicted
+++ resolved
@@ -17,7 +17,6 @@
 // CONNECTION WITH THE SOFTWARE OR THE USE OR OTHER DEALINGS IN THE SOFTWARE.
 
 import Foundation
-import os
 
 class GraphRequestConnection: NSObject, GraphRequestConnecting {
   // TODO: - figure out how this is used differently from default connection timeout
@@ -50,7 +49,6 @@
    */
   private(set) var urlResponse: HTTPURLResponse?
 
-<<<<<<< HEAD
   /**
    Determines the operation queue that is used to call methods on the connection's delegate.
 
@@ -74,16 +72,6 @@
   let piggybackManager: GraphRequestPiggybackManaging.Type
   let serverConfigurationManager: ServerConfigurationManaging
 
-=======
-  private var session: Session?
-  private var requestStartTime: Double = 0
-
-  let sessionProvider: SessionProviding
-  let logger: Logging
-  let piggybackManager: GraphRequestPiggybackManaging.Type
-  let serverConfigurationManager: ServerConfigurationManaging
-
->>>>>>> c526c0a7
   init(
     sessionProvider: SessionProviding = SessionProvider(),
     logger: Logging = Logger(),
@@ -94,10 +82,7 @@
     self.logger = logger
     self.piggybackManager = piggybackManager
     self.serverConfigurationManager = serverConfigurationManager
-<<<<<<< HEAD
     self.operationQueue = OperationQueue.main
-=======
->>>>>>> c526c0a7
     state = .created
   }
 
@@ -113,7 +98,6 @@
   func start() {
     errorConfiguration = serverConfigurationManager.cachedServerConfiguration?.errorConfiguration ?? errorConfiguration
 
-<<<<<<< HEAD
     switch state {
     case .started, .cancelled, .completed:
       return logger.log("Request connection cannot be started again.")
@@ -151,30 +135,7 @@
 
         self.delegate?.requestConnectionWillBeginLoading(self)
       }
-=======
-    if session == nil {
-      session = sessionProvider.session()
->>>>>>> c526c0a7
-    }
-
-    switch state {
-    case .started, .cancelled, .completed:
-      return logger.log("Request connection cannot be started again.")
-
-    case .created, .serialized:
-      piggybackManager.addPiggybackRequests(for: self)
-    }
-
-    state = .started
-
-    let urlRequest: URLRequest = self.urlRequest(withBatch: requests, timeout: timeout)
-
-    logger.log(request: urlRequest, bodyLength: 0, bodyLogger: nil, attachmentLogger: nil)
-
-    requestStartTime = TimeUtility.currentTimeInMilliseconds
-
-    // TODO: Create and start URLSessionTaskProxy, handle response from there
-    // add in DelegateQueue
+    }
   }
 
   /**
@@ -232,7 +193,6 @@
     }
     return URLRequest(url: url)
   }
-<<<<<<< HEAD
 
   func taskCompletion(_ data: Data?, _ response: URLResponse?, _ error: Error?) {
     updateState()
@@ -318,6 +278,4 @@
     // TODO: Actually parse things
     return [1, 2, 3]
   }
-=======
->>>>>>> c526c0a7
 }